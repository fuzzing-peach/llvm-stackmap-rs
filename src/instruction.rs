--- conflicted
+++ resolved
@@ -75,9 +75,6 @@
     CustomPatchPoint = 1338,
 }
 
-<<<<<<< HEAD
-impl From<LLVMInstruction> for usize {
-=======
 impl From<String> for LLVMInstruction {
     fn from(value: String) -> Self {
         let ret = match value.to_lowercase().as_str() {
@@ -93,7 +90,6 @@
 }
 
 impl From<LLVMInstruction> for u8 {
->>>>>>> 7919eee6
     fn from(value: LLVMInstruction) -> Self {
         value as usize
     }
